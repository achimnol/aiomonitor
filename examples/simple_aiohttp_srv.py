--- conflicted
+++ resolved
@@ -7,44 +7,35 @@
 import aiomonitor
 
 
-async def inner2():
+async def inner2() -> None:
     await asyncio.sleep(100)
 
 
-async def inner1():
+async def inner1() -> None:
     t = asyncio.create_task(inner2())
     await t
 
 
-async def simple(request):
-<<<<<<< HEAD
+async def simple(request: web.Request) -> web.Response:
     print("Start sleeping")
     t = asyncio.create_task(inner1())
     await t
     return web.Response(text="Simple answer")
 
 
-async def main():
+async def main() -> None:
     loop = asyncio.get_running_loop()
     app = web.Application()
     app.router.add_get("/simple", simple)
     with aiomonitor.start_monitor(loop, hook_task_factory=True):
         await web._run_app(app, port=8090, host="localhost")
-=======
-    print('Start sleeping')
-    await asyncio.sleep(100)
-    return web.Response(text='Simple answer')
-
-
-async def init(loop):
-    app = web.Application()
-    app.router.add_get('/simple', simple)
-    return app
->>>>>>> ba29bb70
 
 
 if __name__ == "__main__":
     logging.basicConfig()
     logging.getLogger("aiomonitor").setLevel(logging.DEBUG)
     uvloop.install()
-    asyncio.run(main())+    try:
+        asyncio.run(main())
+    except KeyboardInterrupt:
+        pass