--- conflicted
+++ resolved
@@ -1,29 +1,14 @@
 import os
-<<<<<<< HEAD
-import re
-import sys
 from typing import Dict
-=======
-from setuptools import setup, find_packages
->>>>>>> ba29bb70
 
 from setuptools import find_packages, setup
 
-<<<<<<< HEAD
-PY_VER = sys.version_info
 
-if not PY_VER >= (3, 8):
-    raise RuntimeError("aiomonitor doesn't support Python earlier than 3.8")
-
-
-=======
->>>>>>> ba29bb70
 def read(f):
     return open(os.path.join(os.path.dirname(__file__), f)).read().strip()
 
 
 install_requires = [
-<<<<<<< HEAD
     "attrs>=20",
     "click>=8",
     "janus>=1.0",
@@ -35,18 +20,6 @@
 extras_require: Dict[str, str] = {}
 
 
-def read_version():
-    regexp = re.compile(r'^__version__\W*=\W*"([\d.abrc]+)"')
-    init_py = os.path.join(os.path.dirname(__file__), "aiomonitor", "__init__.py")
-    with open(init_py) as f:
-        for line in f:
-            if m := regexp.match(line):
-                return m.group(1)
-        else:
-            msg = "Cannot find version in aiomonitor/__init__.py"
-            raise RuntimeError(msg)
-
-
 classifiers = [
     "License :: OSI Approved :: MIT License",
     "Intended Audience :: Developers",
@@ -54,68 +27,32 @@
     "Programming Language :: Python :: 3.8",
     "Programming Language :: Python :: 3.9",
     "Programming Language :: Python :: 3.10",
+    "Programming Language :: Python :: 3.11",
     "Operating System :: POSIX",
     "Development Status :: 3 - Alpha",
     "Framework :: AsyncIO",
-=======
-    'terminaltables',
-    'aioconsole',
-]
-extras_require = {}
-
-
-classifiers = [
-    'License :: OSI Approved :: MIT License',
-    'Intended Audience :: Developers',
-    'Programming Language :: Python :: 3',
-    'Programming Language :: Python :: 3.8',
-    'Programming Language :: Python :: 3.9',
-    'Programming Language :: Python :: 3.10',
-    'Programming Language :: Python :: 3.11',
-    'Operating System :: POSIX',
-    'Development Status :: 3 - Alpha',
-    'Framework :: AsyncIO',
->>>>>>> ba29bb70
 ]
 
 
 setup(
-<<<<<<< HEAD
-    name="aiomonitor-ng",
-    version=read_version(),
+    name="aiomonitor",
+    use_scm_version=True,
+    setup_requires=["setuptools_scm"],
     description=(
         "aiomonitor-ng adds monitor and python REPL "
         "capabilities for asyncio application"
     ),
-    long_description="\n\n".join((read("README.rst"), read("CHANGES.rst"))),
+    long_description="\n\n".join((read("README.rst"), read("CHANGES.txt"))),
     classifiers=classifiers,
     platforms=["POSIX"],
     author="Nikolay Novik",
     author_email="nickolainovik@gmail.com",
-    url="https://github.com/achimnol/aiomonitor-ng",
-    download_url="https://pypi.python.org/pypi/aiomonitor-ng",
+    url="https://github.com/aio-libs/aiomonitor",
+    download_url="https://pypi.python.org/pypi/aiomonitor",
     license="Apache 2",
-=======
-    name='aiomonitor',
-    use_scm_version=True,
-    setup_requires=['setuptools_scm'],
-    description=('aiomonitor adds monitor and python REPL '
-                 'capabilities for asyncio application'),
-    long_description='\n\n'.join((read('README.rst'), read('CHANGES.txt'))),
-    classifiers=classifiers,
-    platforms=['POSIX'],
-    author='Nikolay Novik',
-    author_email='nickolainovik@gmail.com',
-    url='https://github.com/aio-libs/aiomonitor',
-    download_url='https://pypi.python.org/pypi/aiomonitor',
-    license='Apache 2',
->>>>>>> ba29bb70
     packages=find_packages(),
     install_requires=install_requires,
     extras_require=extras_require,
     include_package_data=True,
-<<<<<<< HEAD
-=======
     python_requires=">=3.8",
->>>>>>> ba29bb70
 )