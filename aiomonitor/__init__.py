"""Debugging monitor for asyncio app with asynchronous python REPL capabilities

To enable the monitor, just use context manager protocol with start function::

    import asyncio
    import aiomonitor

    loop = asyncio.get_event_loop()
    with aiomonitor.start_monitor():
        print("Now you can connect with: nc localhost 50101")
        loop.run_forever()

Alternatively you can use more verbose try/finally approach::

    m = Monitor()
    m.start()
    try:
        loop.run_forever()
    finally:
        m.close()
"""

<<<<<<< HEAD
from .monitor import (
    CONSOLE_PORT,
    MONITOR_HOST,
    MONITOR_PORT,
    Monitor,
    monitor_cli,
    start_monitor,
)

__all__ = (
    "Monitor",
    "monitor_cli",
    "start_monitor",
    "MONITOR_HOST",
    "MONITOR_PORT",
    "CONSOLE_PORT",
)
__version__ = "0.7.2"
=======
from .monitor import (Monitor, start_monitor,
                      MONITOR_HOST, MONITOR_PORT, CONSOLE_PORT)
from importlib.metadata import version


__all__ = ('Monitor', 'start_monitor', 'MONITOR_HOST', 'MONITOR_PORT',
           'CONSOLE_PORT')
__version__ = version('aiomonitor')
>>>>>>> ba29bb70
<|MERGE_RESOLUTION|>--- conflicted
+++ resolved
@@ -20,7 +20,8 @@
         m.close()
 """
 
-<<<<<<< HEAD
+from importlib.metadata import version
+
 from .monitor import (
     CONSOLE_PORT,
     MONITOR_HOST,
@@ -38,14 +39,4 @@
     "MONITOR_PORT",
     "CONSOLE_PORT",
 )
-__version__ = "0.7.2"
-=======
-from .monitor import (Monitor, start_monitor,
-                      MONITOR_HOST, MONITOR_PORT, CONSOLE_PORT)
-from importlib.metadata import version
-
-
-__all__ = ('Monitor', 'start_monitor', 'MONITOR_HOST', 'MONITOR_PORT',
-           'CONSOLE_PORT')
-__version__ = version('aiomonitor')
->>>>>>> ba29bb70
+__version__ = version("aiomonitor")